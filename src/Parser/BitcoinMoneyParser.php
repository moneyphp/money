--- conflicted
+++ resolved
@@ -34,7 +34,7 @@
      */
     public function parse($money, $forceCurrency = null)
     {
-        if (!is_string($money)) {
+        if (is_string($money) === false) {
             throw new ParserException('Formatted raw money should be string, e.g. $1.00');
         }
 
@@ -42,44 +42,10 @@
             throw new ParserException('Value cannot be parsed as Bitcoin');
         }
 
-<<<<<<< HEAD
         $currency = new Currency(BitcoinCurrencies::CODE);
-=======
-        if ($forceCurrency === null) {
-            $forceCurrency = new Currency(BitcoinCurrencies::CODE);
-        }
-
-        /*
-         * This conversion is only required whilst currency can be either a string or a
-         * Currency object.
-         */
-        $currency = $forceCurrency;
-        if (!$currency instanceof Currency) {
-            @trigger_error('Passing a currency as string is deprecated since 3.1 and will be removed in 4.0. Please pass a '.Currency::class.' instance instead.', E_USER_DEPRECATED);
-            $currency = new Currency($currency);
-        }
-
-        $decimal = str_replace(BitcoinCurrencies::SYMBOL, '', $money);
-        $decimalSeparator = strpos($decimal, '.');
-
-        if (false !== $decimalSeparator) {
-            $decimal = rtrim($decimal, '0');
-            $lengthDecimal = strlen($decimal);
-            $decimal = str_replace('.', '', $decimal);
-            $decimal .= str_pad('', ($lengthDecimal - $decimalSeparator - $this->fractionDigits - 1) * -1, '0');
-        } else {
-            $decimal .= str_pad('', $this->fractionDigits, '0');
-        }
->>>>>>> 2a9b09bb
 
         $decimal = str_replace(BitcoinCurrencies::SYMBOL, '', $money);
 
-        $subunit = $this->fractionDigits;
-
-<<<<<<< HEAD
-        return $this->parseDecimal($decimal, $subunit, $currency);
-=======
-        return new Money($decimal, $currency);
->>>>>>> 2a9b09bb
+        return $this->parseDecimal($decimal, $this->fractionDigits, $currency);
     }
 }